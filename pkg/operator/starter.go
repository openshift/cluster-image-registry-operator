package operator

import (
	"context"

	metav1 "k8s.io/apimachinery/pkg/apis/meta/v1"
	kubeinformers "k8s.io/client-go/informers"
	kubeclient "k8s.io/client-go/kubernetes"
	"k8s.io/klog/v2"

	configv1 "github.com/openshift/api/config/v1"
	configclient "github.com/openshift/client-go/config/clientset/versioned"
	configinformers "github.com/openshift/client-go/config/informers/externalversions"
	imageclient "github.com/openshift/client-go/image/clientset/versioned"
	imageinformers "github.com/openshift/client-go/image/informers/externalversions"
	imageregistryclient "github.com/openshift/client-go/imageregistry/clientset/versioned"
	imageregistryinformers "github.com/openshift/client-go/imageregistry/informers/externalversions"
	routeclient "github.com/openshift/client-go/route/clientset/versioned"
	routeinformers "github.com/openshift/client-go/route/informers/externalversions"
	"github.com/openshift/library-go/pkg/controller/controllercmd"
	"github.com/openshift/library-go/pkg/operator/events"
	"github.com/openshift/library-go/pkg/operator/loglevel"

	"github.com/openshift/cluster-image-registry-operator/pkg/client"
	"github.com/openshift/cluster-image-registry-operator/pkg/defaults"
)

func RunOperator(ctx context.Context, cctx controllercmd.ControllerContext) error {
	kubeClient, err := kubeclient.NewForConfig(cctx.KubeConfig)
	if err != nil {
		return err
	}
	configClient, err := configclient.NewForConfig(cctx.KubeConfig)
	if err != nil {
		return err
	}
	imageregistryClient, err := imageregistryclient.NewForConfig(cctx.KubeConfig)
	if err != nil {
		return err
	}
	routeClient, err := routeclient.NewForConfig(cctx.KubeConfig)
	if err != nil {
		return err
	}
	imageClient, err := imageclient.NewForConfig(kubeconfig)
	if err != nil {
		return err
	}

	kubeInformers := kubeinformers.NewSharedInformerFactoryWithOptions(kubeClient, defaultResyncDuration, kubeinformers.WithNamespace(defaults.ImageRegistryOperatorNamespace))
	kubeInformersForOpenShiftConfig := kubeinformers.NewSharedInformerFactoryWithOptions(kubeClient, defaultResyncDuration, kubeinformers.WithNamespace(defaults.OpenShiftConfigNamespace))
	kubeInformersForOpenShiftConfigManaged := kubeinformers.NewSharedInformerFactoryWithOptions(kubeClient, defaultResyncDuration, kubeinformers.WithNamespace(defaults.OpenShiftConfigManagedNamespace))
	kubeInformersForKubeSystem := kubeinformers.NewSharedInformerFactoryWithOptions(kubeClient, defaultResyncDuration, kubeinformers.WithNamespace(kubeSystemNamespace))
	configInformers := configinformers.NewSharedInformerFactory(configClient, defaultResyncDuration)
	imageregistryInformers := imageregistryinformers.NewSharedInformerFactory(imageregistryClient, defaultResyncDuration)
	routeInformers := routeinformers.NewSharedInformerFactoryWithOptions(routeClient, defaultResyncDuration, routeinformers.WithNamespace(defaults.ImageRegistryOperatorNamespace))
	imageInformers := imageinformers.NewSharedInformerFactory(imageClient, defaultResyncDuration)

	configOperatorClient := client.NewConfigOperatorClient(
		imageregistryClient.ImageregistryV1().Configs(),
		imageregistryInformers.Imageregistry().V1().Configs(),
	)

	controller := NewController(
		cctx.KubeConfig,
		kubeClient,
		configClient,
		imageregistryClient,
		routeClient,
		kubeInformers,
		kubeInformersForOpenShiftConfig,
		kubeInformersForOpenShiftConfigManaged,
		kubeInformersForKubeSystem,
		configInformers,
		imageregistryInformers,
		routeInformers,
	)

	imageConfigStatusController := NewImageConfigController(
		configClient.ConfigV1(),
		configOperatorClient,
		routeInformers.Route().V1().Routes(),
		kubeInformers.Core().V1().Services(),
	)

	clusterOperatorStatusController := NewClusterOperatorStatusController(
		[]configv1.ObjectReference{
			{Group: "imageregistry.operator.openshift.io", Resource: "configs", Name: "cluster"},
			{Group: "imageregistry.operator.openshift.io", Resource: "imagepruners", Name: "cluster"},
			{Group: "rbac.authorization.k8s.io", Resource: "clusterroles", Name: "system:registry"},
			{Group: "rbac.authorization.k8s.io", Resource: "clusterrolebindings", Name: "registry-registry-role"},
			{Group: "rbac.authorization.k8s.io", Resource: "clusterrolebindings", Name: "openshift-image-registry-pruner"},
			{Resource: "namespaces", Name: defaults.ImageRegistryOperatorNamespace},
		},
		configClient.ConfigV1(),
		configInformers.Config().V1().ClusterOperators(),
		imageregistryInformers.Imageregistry().V1().Configs(),
		imageregistryInformers.Imageregistry().V1().ImagePruners(),
		kubeInformers.Apps().V1().Deployments(),
	)

	imageRegistryCertificatesController := NewImageRegistryCertificatesController(
		kubeconfig,
		kubeClient.CoreV1(),
		configOperatorClient,
		kubeInformers.Core().V1().ConfigMaps(),
		kubeInformers.Core().V1().Secrets(),
		kubeInformers.Core().V1().Services(),
		configInformers.Config().V1().Images(),
		configInformers.Config().V1().Infrastructures(),
		kubeInformersForOpenShiftConfig.Core().V1().ConfigMaps(),
		kubeInformersForOpenShiftConfigManaged.Core().V1().ConfigMaps(),
		imageregistryInformers.Imageregistry().V1().Configs(),
	)

	nodeCADaemonController := NewNodeCADaemonController(
		kubeClient.AppsV1(),
		configOperatorClient,
		kubeInformers.Apps().V1().DaemonSets(),
		kubeInformers.Core().V1().Services(),
	)

	imagePrunerController := NewImagePrunerController(
		kubeClient,
		imageregistryClient,
		kubeInformers,
		imageregistryInformers,
		configInformers.Config().V1().Images(),
	)

	loggingController := loglevel.NewClusterOperatorLoggingController(
		configOperatorClient,
		events.NewLoggingEventRecorder("image-registry"),
	)

	azureStackCloudController := NewAzureStackCloudController(
		configOperatorClient,
		kubeInformersForOpenShiftConfig.Core().V1().ConfigMaps(),
	)

<<<<<<< HEAD
	awsController := NewAWSController(
		configClient.ConfigV1().Infrastructures(),
		imageregistryClient.ImageregistryV1().Configs(),
		kubeInformers,
		imageregistryInformers,
		routeInformers,
		configInformers,
		kubeInformersForOpenShiftConfig,
		kubeInformersForOpenShiftConfigManaged,
		cctx.EventRecorder,
	)
=======
	metricsController := NewMetricsController(imageInformers.Image().V1().ImageStreams())
>>>>>>> 4d66ea3f

	kubeInformers.Start(ctx.Done())
	kubeInformersForOpenShiftConfig.Start(ctx.Done())
	kubeInformersForOpenShiftConfigManaged.Start(ctx.Done())
	kubeInformersForKubeSystem.Start(ctx.Done())
	configInformers.Start(ctx.Done())
	imageregistryInformers.Start(ctx.Done())
	routeInformers.Start(ctx.Done())
	imageInformers.Start(ctx.Done())

	go controller.Run(ctx.Done())
	go clusterOperatorStatusController.Run(ctx.Done())
	go nodeCADaemonController.Run(ctx.Done())
	go imageRegistryCertificatesController.Run(ctx.Done())
	go imageConfigStatusController.Run(ctx.Done())
	go imagePrunerController.Run(ctx.Done())
	go loggingController.Run(ctx, 1)
<<<<<<< HEAD

	// Fetch on Infrastructure resource is trivial and failure to fetch
	// shouldn't be a reason to shutdown operator. Starting an unnecessary
	// routine can be avoided if fetch is successful.
	var platformType configv1.PlatformType
	infra, err := configClient.ConfigV1().Infrastructures().Get(
		context.Background(),
		defaults.InfrastructureResourceName,
		metav1.GetOptions{},
	)
	if err != nil {
		klog.Errorf("failed to fetch Infrastructure resource: %v", err)
	}
	if infra != nil {
		platformType = infra.Status.PlatformStatus.Type
	}
	if platformType == configv1.AzurePlatformType || platformType == "" {
		go azureStackCloudController.Run(ctx)
	}
	if platformType == configv1.AWSPlatformType || platformType == "" {
		go awsController.Run(ctx)
	}
=======
	go azureStackCloudController.Run(ctx)
	go metricsController.Run(ctx)
>>>>>>> 4d66ea3f

	<-ctx.Done()
	return nil
}<|MERGE_RESOLUTION|>--- conflicted
+++ resolved
@@ -138,7 +138,6 @@
 		kubeInformersForOpenShiftConfig.Core().V1().ConfigMaps(),
 	)
 
-<<<<<<< HEAD
 	awsController := NewAWSController(
 		configClient.ConfigV1().Infrastructures(),
 		imageregistryClient.ImageregistryV1().Configs(),
@@ -150,9 +149,8 @@
 		kubeInformersForOpenShiftConfigManaged,
 		cctx.EventRecorder,
 	)
-=======
+
 	metricsController := NewMetricsController(imageInformers.Image().V1().ImageStreams())
->>>>>>> 4d66ea3f
 
 	kubeInformers.Start(ctx.Done())
 	kubeInformersForOpenShiftConfig.Start(ctx.Done())
@@ -170,7 +168,6 @@
 	go imageConfigStatusController.Run(ctx.Done())
 	go imagePrunerController.Run(ctx.Done())
 	go loggingController.Run(ctx, 1)
-<<<<<<< HEAD
 
 	// Fetch on Infrastructure resource is trivial and failure to fetch
 	// shouldn't be a reason to shutdown operator. Starting an unnecessary
@@ -193,10 +190,8 @@
 	if platformType == configv1.AWSPlatformType || platformType == "" {
 		go awsController.Run(ctx)
 	}
-=======
-	go azureStackCloudController.Run(ctx)
+
 	go metricsController.Run(ctx)
->>>>>>> 4d66ea3f
 
 	<-ctx.Done()
 	return nil
