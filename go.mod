--- conflicted
+++ resolved
@@ -183,20 +183,13 @@
 )
 
 replace (
-<<<<<<< HEAD
 
-	//CVE-2025-30204
-
-	github.com/golang-jwt/jwt/v4 => github.com/golang-jwt/jwt/v4 v4.5.2
-	github.com/golang-jwt/jwt/v5 => github.com/golang-jwt/jwt/v5 v5.2.2
-=======
 	// CVE-2025-30204
 	// By replacing we can avoid bumping the go version making the backport
 	// possible for old releases.
 	github.com/golang-jwt/jwt/v4 => github.com/golang-jwt/jwt/v4 v4.5.2
 	github.com/golang-jwt/jwt/v5 => github.com/golang-jwt/jwt/v5 v5.2.2
 
->>>>>>> fc8b445c
 	// CVE-2025-22868
 	// This is from tag v0.26.openshift.1
 	golang.org/x/oauth2 => github.com/openshift/golang-oauth2 v0.26.1-0.20250310184649-06a918c6239d
